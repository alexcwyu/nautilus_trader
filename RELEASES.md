--- conflicted
+++ resolved
@@ -9,45 +9,28 @@
 - Added `allow_past` boolean flag for `Clock.set_time_alert(...)` to control behavior with alert times in the past (default `True` to fire immediate alert)
 - Added instrument updating for exchange and matching engine
 - Added additional price and quantity precision validations for matching engine
-<<<<<<< HEAD
-=======
 - Added log file rotation with additional config options `max_file_size` and `max_backup_count` (#2468), thanks @xingyanan and @twitu
 - Added `bars_timestamp_on_close` config option for `BybitDataClientConfig` (default `True` to match Nautilus conventions)
->>>>>>> e83a4c79
 - Improved robustness of in-flight order check for `LiveExecutionEngine`, once exceeded query retries will resolve submitted orders as rejected and pending orders as canceled
 - Improved logging for `BacktestNode` crashes with full stack trace and prettier config logging
 
 ### Breaking Changes
-<<<<<<< HEAD
-None
-=======
 - Changed external bar requests `ts_event` timestamping from on open to on close for Bybit
->>>>>>> e83a4c79
 
 ### Internal Improvements
 - Improved WebSocket error handling for dYdX (#2499), thanks @davidsblom
 - Ported `GreeksCalculator` to Rust (#2493, #2496), thanks @faysou
 - Upgraded Cython to v3.1.0b1
-<<<<<<< HEAD
-=======
 - Upgraded `redis` crate to v0.29.5
->>>>>>> e83a4c79
 - Upgraded `tokio` crate to v1.44.2
 
 ### Fixes
 - Fixed setting component clocks to backtest start time
-<<<<<<< HEAD
-- Fixed missing `SymbolFilterType` enum member for Binance (#2495), thanks @sunlei
-
-### Documentation Updates
-None
-=======
 - Fixed overflow error in trailing stop calculations
 - Fixed missing `SymbolFilterType` enum member for Binance (#2495), thanks @sunlei
 
 ### Documentation Updates
 - Removed obsolete bar limitations in portfolio docs (#2501), thanks @stefansimik
->>>>>>> e83a4c79
 
 ### Deprecations
 None
