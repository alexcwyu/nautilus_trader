--- conflicted
+++ resolved
@@ -25,11 +25,7 @@
 
 #[derive(Clone, Debug)]
 pub enum DataCommand {
-<<<<<<< HEAD
-    Request(DataRequest),
-=======
     Request(RequestCommand),
->>>>>>> e83a4c79
     Subscribe(SubscribeCommand),
     Unsubscribe(UnsubscribeCommand),
 }
@@ -162,10 +158,6 @@
 pub struct SubscribeData {
     pub client_id: Option<ClientId>,
     pub venue: Option<Venue>,
-<<<<<<< HEAD
-    pub data_type: DataType,
-    pub command_id: UUID4,
-=======
     pub data_type: DataType,
     pub command_id: UUID4,
     pub ts_init: UnixNanos,
@@ -786,54 +778,33 @@
     pub client_id: Option<ClientId>,
     pub venue: Option<Venue>,
     pub command_id: UUID4,
->>>>>>> e83a4c79
-    pub ts_init: UnixNanos,
-    pub params: Option<HashMap<String, String>>,
-}
-
-<<<<<<< HEAD
-impl SubscribeData {
-    pub fn new(
-        client_id: Option<ClientId>,
-        venue: Option<Venue>,
-        data_type: DataType,
-=======
+    pub ts_init: UnixNanos,
+    pub params: Option<HashMap<String, String>>,
+}
+
 impl UnsubscribeQuotes {
     #[allow(clippy::too_many_arguments)]
     pub fn new(
         instrument_id: InstrumentId,
         client_id: Option<ClientId>,
         venue: Option<Venue>,
->>>>>>> e83a4c79
-        command_id: UUID4,
-        ts_init: UnixNanos,
-        params: Option<HashMap<String, String>>,
-    ) -> Self {
-        check_client_id_or_venue(&client_id, &venue);
-        Self {
-<<<<<<< HEAD
-            client_id,
-            venue,
-            data_type,
-=======
-            instrument_id,
-            client_id,
-            venue,
->>>>>>> e83a4c79
-            command_id,
-            ts_init,
-            params,
-        }
-    }
-}
-
-#[derive(Clone, Debug)]
-<<<<<<< HEAD
-pub struct SubscribeInstruments {
-    pub client_id: Option<ClientId>,
-    pub venue: Venue,
-    pub command_id: UUID4,
-=======
+        command_id: UUID4,
+        ts_init: UnixNanos,
+        params: Option<HashMap<String, String>>,
+    ) -> Self {
+        check_client_id_or_venue(&client_id, &venue);
+        Self {
+            instrument_id,
+            client_id,
+            venue,
+            command_id,
+            ts_init,
+            params,
+        }
+    }
+}
+
+#[derive(Clone, Debug)]
 pub struct UnsubscribeTrades {
     pub instrument_id: InstrumentId,
     pub client_id: Option<ClientId>,
@@ -1081,18 +1052,10 @@
     pub client_id: ClientId,
     pub venue: Venue,
     pub data_type: DataType,
->>>>>>> e83a4c79
-    pub ts_init: UnixNanos,
-    pub params: Option<HashMap<String, String>>,
-}
-
-<<<<<<< HEAD
-impl SubscribeInstruments {
-    pub fn new(
-        client_id: Option<ClientId>,
-        venue: Venue,
-        command_id: UUID4,
-=======
+    pub ts_init: UnixNanos,
+    pub params: Option<HashMap<String, String>>,
+}
+
 impl RequestInstrument {
     #[allow(clippy::too_many_arguments)]
     pub fn new(
@@ -1102,17 +1065,11 @@
         client_id: Option<ClientId>,
         venue: Option<Venue>,
         request_id: UUID4,
->>>>>>> e83a4c79
-        ts_init: UnixNanos,
-        params: Option<HashMap<String, String>>,
-    ) -> Self {
-        check_client_id_or_venue(&client_id, &venue);
-        Self {
-<<<<<<< HEAD
-            client_id,
-            venue,
-            command_id,
-=======
+        ts_init: UnixNanos,
+        params: Option<HashMap<String, String>>,
+    ) -> Self {
+        check_client_id_or_venue(&client_id, &venue);
+        Self {
             instrument_id,
             start,
             end,
@@ -1271,53 +1228,13 @@
             client_id,
             venue,
             request_id,
->>>>>>> e83a4c79
-            ts_init,
-            params,
-        }
-    }
-}
-
-#[derive(Clone, Debug)]
-<<<<<<< HEAD
-pub struct SubscribeInstrument {
-    pub instrument_id: InstrumentId,
-    pub client_id: Option<ClientId>,
-    pub venue: Option<Venue>,
-    pub command_id: UUID4,
-    pub ts_init: UnixNanos,
-    pub params: Option<HashMap<String, String>>,
-}
-
-impl SubscribeInstrument {
-    pub fn new(
-        instrument_id: InstrumentId,
-        client_id: Option<ClientId>,
-        venue: Option<Venue>,
-        command_id: UUID4,
-        ts_init: UnixNanos,
-        params: Option<HashMap<String, String>>,
-    ) -> Self {
-        check_client_id_or_venue(&client_id, &venue);
-        Self {
-            instrument_id,
-            client_id,
-            venue,
-            command_id,
-            ts_init,
-            params,
-        }
-    }
-}
-
-#[derive(Clone, Debug)]
-pub struct SubscribeBookDeltas {
-    pub instrument_id: InstrumentId,
-    pub book_type: BookType,
-    pub client_id: Option<ClientId>,
-    pub venue: Option<Venue>,
-    pub command_id: UUID4,
-=======
+            ts_init,
+            params,
+        }
+    }
+}
+
+#[derive(Clone, Debug)]
 pub struct RequestBars {
     pub bar_type: BarType,
     pub start: Option<DateTime<Utc>>,
@@ -1367,23 +1284,10 @@
     pub venue: Venue,
     pub data_type: DataType,
     pub data: Payload,
->>>>>>> e83a4c79
-    pub ts_init: UnixNanos,
-    pub depth: Option<NonZeroUsize>,
-    pub managed: bool,
-    pub params: Option<HashMap<String, String>>,
-}
-
-<<<<<<< HEAD
-impl SubscribeBookDeltas {
-    #[allow(clippy::too_many_arguments)]
-    pub fn new(
-        instrument_id: InstrumentId,
-        book_type: BookType,
-        client_id: Option<ClientId>,
-        venue: Option<Venue>,
-        command_id: UUID4,
-=======
+    pub ts_init: UnixNanos,
+    pub params: Option<HashMap<String, String>>,
+}
+
 impl DataResponse {
     pub fn new<T: Any + Send + Sync>(
         correlation_id: UUID4,
@@ -1391,1023 +1295,17 @@
         venue: Venue,
         data_type: DataType,
         data: T,
->>>>>>> e83a4c79
-        ts_init: UnixNanos,
-        depth: Option<NonZeroUsize>,
-        managed: bool,
-        params: Option<HashMap<String, String>>,
-    ) -> Self {
-        check_client_id_or_venue(&client_id, &venue);
-        Self {
-<<<<<<< HEAD
-            instrument_id,
-            book_type,
-            client_id,
-            venue,
-            command_id,
-=======
+        ts_init: UnixNanos,
+        params: Option<HashMap<String, String>>,
+    ) -> Self {
+        Self {
             correlation_id,
             client_id,
             venue,
             data_type,
             data: Arc::new(data),
->>>>>>> e83a4c79
-            ts_init,
-            depth,
-            managed,
-            params,
-        }
-    }
-<<<<<<< HEAD
-}
-
-#[derive(Clone, Debug)]
-pub struct SubscribeBookDepth10 {
-    pub instrument_id: InstrumentId,
-    pub book_type: BookType,
-    pub client_id: Option<ClientId>,
-    pub venue: Option<Venue>,
-    pub command_id: UUID4,
-    pub ts_init: UnixNanos,
-    pub depth: Option<NonZeroUsize>,
-    pub managed: bool,
-    pub params: Option<HashMap<String, String>>,
-}
-
-impl SubscribeBookDepth10 {
-    #[allow(clippy::too_many_arguments)]
-    pub fn new(
-        instrument_id: InstrumentId,
-        book_type: BookType,
-        client_id: Option<ClientId>,
-        venue: Option<Venue>,
-        command_id: UUID4,
-        ts_init: UnixNanos,
-        depth: Option<NonZeroUsize>,
-        managed: bool,
-        params: Option<HashMap<String, String>>,
-    ) -> Self {
-        check_client_id_or_venue(&client_id, &venue);
-        Self {
-            instrument_id,
-            book_type,
-            client_id,
-            venue,
-            command_id,
-            ts_init,
-            depth,
-            managed,
-            params,
-        }
-    }
-}
-
-#[derive(Clone, Debug)]
-pub struct SubscribeBookSnapshots {
-    pub instrument_id: InstrumentId,
-    pub book_type: BookType,
-    pub client_id: Option<ClientId>,
-    pub venue: Option<Venue>,
-    pub command_id: UUID4,
-    pub ts_init: UnixNanos,
-    pub depth: Option<NonZeroUsize>,
-    pub interval_ms: NonZeroUsize,
-    pub params: Option<HashMap<String, String>>,
-}
-
-impl SubscribeBookSnapshots {
-    #[allow(clippy::too_many_arguments)]
-    pub fn new(
-        instrument_id: InstrumentId,
-        book_type: BookType,
-        client_id: Option<ClientId>,
-        venue: Option<Venue>,
-        command_id: UUID4,
-        ts_init: UnixNanos,
-        depth: Option<NonZeroUsize>,
-        interval_ms: NonZeroUsize,
-        params: Option<HashMap<String, String>>,
-    ) -> Self {
-        check_client_id_or_venue(&client_id, &venue);
-        Self {
-            instrument_id,
-            book_type,
-            client_id,
-            venue,
-            command_id,
-            ts_init,
-            depth,
-            interval_ms,
-            params,
-        }
-    }
-}
-
-#[derive(Clone, Debug)]
-pub struct SubscribeQuotes {
-    pub instrument_id: InstrumentId,
-    pub client_id: Option<ClientId>,
-    pub venue: Option<Venue>,
-    pub command_id: UUID4,
-    pub ts_init: UnixNanos,
-    pub params: Option<HashMap<String, String>>,
-}
-
-impl SubscribeQuotes {
-    pub fn new(
-        instrument_id: InstrumentId,
-        client_id: Option<ClientId>,
-        venue: Option<Venue>,
-        command_id: UUID4,
-        ts_init: UnixNanos,
-        params: Option<HashMap<String, String>>,
-    ) -> Self {
-        check_client_id_or_venue(&client_id, &venue);
-        Self {
-            instrument_id,
-            client_id,
-            venue,
-            command_id,
-            ts_init,
-            params,
-        }
-    }
-}
-
-#[derive(Clone, Debug)]
-pub struct SubscribeTrades {
-    pub instrument_id: InstrumentId,
-    pub client_id: Option<ClientId>,
-    pub venue: Option<Venue>,
-    pub command_id: UUID4,
-    pub ts_init: UnixNanos,
-    pub params: Option<HashMap<String, String>>,
-}
-
-impl SubscribeTrades {
-    pub fn new(
-        instrument_id: InstrumentId,
-        client_id: Option<ClientId>,
-        venue: Option<Venue>,
-        command_id: UUID4,
-        ts_init: UnixNanos,
-        params: Option<HashMap<String, String>>,
-    ) -> Self {
-        check_client_id_or_venue(&client_id, &venue);
-        Self {
-            instrument_id,
-            client_id,
-            venue,
-            command_id,
-            ts_init,
-            params,
-        }
-    }
-}
-
-#[derive(Clone, Debug)]
-pub struct SubscribeBars {
-    pub bar_type: BarType,
-    pub client_id: Option<ClientId>,
-    pub venue: Option<Venue>,
-    pub command_id: UUID4,
-    pub ts_init: UnixNanos,
-    pub await_partial: bool,
-    pub params: Option<HashMap<String, String>>,
-}
-
-impl SubscribeBars {
-    pub fn new(
-        bar_type: BarType,
-        client_id: Option<ClientId>,
-        venue: Option<Venue>,
-        command_id: UUID4,
-        ts_init: UnixNanos,
-        await_partial: bool,
-        params: Option<HashMap<String, String>>,
-    ) -> Self {
-        check_client_id_or_venue(&client_id, &venue);
-        Self {
-            bar_type,
-            client_id,
-            venue,
-            command_id,
-            ts_init,
-            await_partial,
-            params,
-        }
-    }
-}
-
-#[derive(Clone, Debug)]
-pub struct SubscribeMarkPrices {
-    pub instrument_id: InstrumentId,
-    pub client_id: Option<ClientId>,
-    pub venue: Option<Venue>,
-    pub command_id: UUID4,
-    pub ts_init: UnixNanos,
-    pub params: Option<HashMap<String, String>>,
-}
-
-impl SubscribeMarkPrices {
-    pub fn new(
-        instrument_id: InstrumentId,
-        client_id: Option<ClientId>,
-        venue: Option<Venue>,
-        command_id: UUID4,
-        ts_init: UnixNanos,
-        params: Option<HashMap<String, String>>,
-    ) -> Self {
-        check_client_id_or_venue(&client_id, &venue);
-        Self {
-            instrument_id,
-            client_id,
-            venue,
-            command_id,
-            ts_init,
-            params,
-        }
-    }
-}
-
-#[derive(Clone, Debug)]
-pub struct SubscribeIndexPrices {
-    pub instrument_id: InstrumentId,
-    pub client_id: Option<ClientId>,
-    pub venue: Option<Venue>,
-    pub command_id: UUID4,
-    pub ts_init: UnixNanos,
-    pub params: Option<HashMap<String, String>>,
-}
-
-impl SubscribeIndexPrices {
-    pub fn new(
-        instrument_id: InstrumentId,
-        client_id: Option<ClientId>,
-        venue: Option<Venue>,
-        command_id: UUID4,
-        ts_init: UnixNanos,
-        params: Option<HashMap<String, String>>,
-    ) -> Self {
-        check_client_id_or_venue(&client_id, &venue);
-        Self {
-            instrument_id,
-            client_id,
-            venue,
-            command_id,
-            ts_init,
-            params,
-        }
-    }
-}
-
-#[derive(Clone, Debug)]
-pub struct SubscribeInstrumentStatus {
-    pub instrument_id: InstrumentId,
-    pub client_id: Option<ClientId>,
-    pub venue: Option<Venue>,
-    pub command_id: UUID4,
-    pub ts_init: UnixNanos,
-    pub params: Option<HashMap<String, String>>,
-}
-
-impl SubscribeInstrumentStatus {
-    pub fn new(
-        instrument_id: InstrumentId,
-        client_id: Option<ClientId>,
-        venue: Option<Venue>,
-        command_id: UUID4,
-        ts_init: UnixNanos,
-        params: Option<HashMap<String, String>>,
-    ) -> Self {
-        check_client_id_or_venue(&client_id, &venue);
-        Self {
-            instrument_id,
-            client_id,
-            venue,
-            command_id,
-            ts_init,
-            params,
-        }
-    }
-}
-
-#[derive(Clone, Debug)]
-pub struct SubscribeInstrumentClose {
-    pub instrument_id: InstrumentId,
-    pub client_id: Option<ClientId>,
-    pub venue: Option<Venue>,
-    pub command_id: UUID4,
-    pub ts_init: UnixNanos,
-    pub params: Option<HashMap<String, String>>,
-}
-
-impl SubscribeInstrumentClose {
-    pub fn new(
-        instrument_id: InstrumentId,
-        client_id: Option<ClientId>,
-        venue: Option<Venue>,
-        command_id: UUID4,
-        ts_init: UnixNanos,
-        params: Option<HashMap<String, String>>,
-    ) -> Self {
-        check_client_id_or_venue(&client_id, &venue);
-        Self {
-            instrument_id,
-            client_id,
-            venue,
-            command_id,
-            ts_init,
-            params,
-        }
-    }
-}
-
-#[derive(Clone, Debug)]
-pub struct UnsubscribeData {
-    pub client_id: Option<ClientId>,
-    pub venue: Option<Venue>,
-    pub data_type: DataType,
-    pub command_id: UUID4,
-    pub ts_init: UnixNanos,
-    pub params: Option<HashMap<String, String>>,
-}
-
-impl UnsubscribeData {
-    pub fn new(
-        client_id: Option<ClientId>,
-        venue: Option<Venue>,
-        data_type: DataType,
-        command_id: UUID4,
-        ts_init: UnixNanos,
-        params: Option<HashMap<String, String>>,
-    ) -> Self {
-        check_client_id_or_venue(&client_id, &venue);
-        Self {
-            client_id,
-            venue,
-            data_type,
-            command_id,
-            ts_init,
-            params,
-        }
-    }
-}
-
-// Unsubscribe commands
-#[derive(Clone, Debug)]
-pub struct UnsubscribeInstruments {
-    pub client_id: Option<ClientId>,
-    pub venue: Venue,
-    pub command_id: UUID4,
-    pub ts_init: UnixNanos,
-    pub params: Option<HashMap<String, String>>,
-}
-
-impl UnsubscribeInstruments {
-    pub fn new(
-        client_id: Option<ClientId>,
-        venue: Venue,
-        command_id: UUID4,
-        ts_init: UnixNanos,
-        params: Option<HashMap<String, String>>,
-    ) -> Self {
-        Self {
-            client_id,
-            venue,
-            command_id,
-            ts_init,
-            params,
-        }
-    }
-}
-
-#[derive(Clone, Debug)]
-pub struct UnsubscribeInstrument {
-    pub instrument_id: InstrumentId,
-    pub client_id: Option<ClientId>,
-    pub venue: Option<Venue>,
-    pub command_id: UUID4,
-    pub ts_init: UnixNanos,
-    pub params: Option<HashMap<String, String>>,
-}
-
-impl UnsubscribeInstrument {
-    pub fn new(
-        instrument_id: InstrumentId,
-        client_id: Option<ClientId>,
-        venue: Option<Venue>,
-        command_id: UUID4,
-        ts_init: UnixNanos,
-        params: Option<HashMap<String, String>>,
-    ) -> Self {
-        check_client_id_or_venue(&client_id, &venue);
-        Self {
-            instrument_id,
-            client_id,
-            venue,
-            command_id,
-            ts_init,
-            params,
-        }
-    }
-}
-
-#[derive(Clone, Debug)]
-pub struct UnsubscribeBookDeltas {
-    pub instrument_id: InstrumentId,
-    pub client_id: Option<ClientId>,
-    pub venue: Option<Venue>,
-    pub command_id: UUID4,
-    pub ts_init: UnixNanos,
-    pub params: Option<HashMap<String, String>>,
-}
-
-impl UnsubscribeBookDeltas {
-    #[allow(clippy::too_many_arguments)]
-    pub fn new(
-        instrument_id: InstrumentId,
-        client_id: Option<ClientId>,
-        venue: Option<Venue>,
-        command_id: UUID4,
-        ts_init: UnixNanos,
-        params: Option<HashMap<String, String>>,
-    ) -> Self {
-        check_client_id_or_venue(&client_id, &venue);
-        Self {
-            instrument_id,
-            client_id,
-            venue,
-            command_id,
-            ts_init,
-            params,
-        }
-    }
-}
-
-#[derive(Clone, Debug)]
-pub struct UnsubscribeBookDepth10 {
-    pub instrument_id: InstrumentId,
-    pub client_id: Option<ClientId>,
-    pub venue: Option<Venue>,
-    pub command_id: UUID4,
-    pub ts_init: UnixNanos,
-    pub params: Option<HashMap<String, String>>,
-}
-
-impl UnsubscribeBookDepth10 {
-    #[allow(clippy::too_many_arguments)]
-    pub fn new(
-        instrument_id: InstrumentId,
-        client_id: Option<ClientId>,
-        venue: Option<Venue>,
-        command_id: UUID4,
-        ts_init: UnixNanos,
-        params: Option<HashMap<String, String>>,
-    ) -> Self {
-        check_client_id_or_venue(&client_id, &venue);
-        Self {
-            instrument_id,
-            client_id,
-            venue,
-            command_id,
-            ts_init,
-            params,
-        }
-    }
-}
-
-#[derive(Clone, Debug)]
-pub struct UnsubscribeBookSnapshots {
-    pub instrument_id: InstrumentId,
-    pub client_id: Option<ClientId>,
-    pub venue: Option<Venue>,
-    pub command_id: UUID4,
-    pub ts_init: UnixNanos,
-    pub params: Option<HashMap<String, String>>,
-}
-
-impl UnsubscribeBookSnapshots {
-    #[allow(clippy::too_many_arguments)]
-    pub fn new(
-        instrument_id: InstrumentId,
-        client_id: Option<ClientId>,
-        venue: Option<Venue>,
-        command_id: UUID4,
-        ts_init: UnixNanos,
-        params: Option<HashMap<String, String>>,
-    ) -> Self {
-        check_client_id_or_venue(&client_id, &venue);
-        Self {
-            instrument_id,
-            client_id,
-            venue,
-            command_id,
-            ts_init,
-            params,
-        }
-    }
-}
-
-#[derive(Clone, Debug)]
-pub struct UnsubscribeQuotes {
-    pub instrument_id: InstrumentId,
-    pub client_id: Option<ClientId>,
-    pub venue: Option<Venue>,
-    pub command_id: UUID4,
-    pub ts_init: UnixNanos,
-    pub params: Option<HashMap<String, String>>,
-}
-
-impl UnsubscribeQuotes {
-    #[allow(clippy::too_many_arguments)]
-    pub fn new(
-        instrument_id: InstrumentId,
-        client_id: Option<ClientId>,
-        venue: Option<Venue>,
-        command_id: UUID4,
-        ts_init: UnixNanos,
-        params: Option<HashMap<String, String>>,
-    ) -> Self {
-        check_client_id_or_venue(&client_id, &venue);
-        Self {
-            instrument_id,
-            client_id,
-            venue,
-            command_id,
-            ts_init,
-            params,
-        }
-    }
-}
-
-#[derive(Clone, Debug)]
-pub struct UnsubscribeTrades {
-    pub instrument_id: InstrumentId,
-    pub client_id: Option<ClientId>,
-    pub venue: Option<Venue>,
-    pub command_id: UUID4,
-    pub ts_init: UnixNanos,
-    pub params: Option<HashMap<String, String>>,
-}
-
-impl UnsubscribeTrades {
-    #[allow(clippy::too_many_arguments)]
-    pub fn new(
-        instrument_id: InstrumentId,
-        client_id: Option<ClientId>,
-        venue: Option<Venue>,
-        command_id: UUID4,
-        ts_init: UnixNanos,
-        params: Option<HashMap<String, String>>,
-    ) -> Self {
-        check_client_id_or_venue(&client_id, &venue);
-        Self {
-            instrument_id,
-            client_id,
-            venue,
-            command_id,
-            ts_init,
-            params,
-        }
-    }
-}
-
-#[derive(Clone, Debug)]
-pub struct UnsubscribeBars {
-    pub bar_type: BarType,
-    pub client_id: Option<ClientId>,
-    pub venue: Option<Venue>,
-    pub command_id: UUID4,
-    pub ts_init: UnixNanos,
-    pub params: Option<HashMap<String, String>>,
-}
-
-impl UnsubscribeBars {
-    #[allow(clippy::too_many_arguments)]
-    pub fn new(
-        bar_type: BarType,
-        client_id: Option<ClientId>,
-        venue: Option<Venue>,
-        command_id: UUID4,
-        ts_init: UnixNanos,
-        params: Option<HashMap<String, String>>,
-    ) -> Self {
-        check_client_id_or_venue(&client_id, &venue);
-        Self {
-            bar_type,
-            client_id,
-            venue,
-            command_id,
-            ts_init,
-            params,
-        }
-    }
-}
-
-#[derive(Clone, Debug)]
-pub struct UnsubscribeMarkPrices {
-    pub instrument_id: InstrumentId,
-    pub client_id: Option<ClientId>,
-    pub venue: Option<Venue>,
-    pub command_id: UUID4,
-    pub ts_init: UnixNanos,
-    pub params: Option<HashMap<String, String>>,
-}
-
-impl UnsubscribeMarkPrices {
-    #[allow(clippy::too_many_arguments)]
-    pub fn new(
-        instrument_id: InstrumentId,
-        client_id: Option<ClientId>,
-        venue: Option<Venue>,
-        command_id: UUID4,
-        ts_init: UnixNanos,
-        params: Option<HashMap<String, String>>,
-    ) -> Self {
-        check_client_id_or_venue(&client_id, &venue);
-        Self {
-            instrument_id,
-            client_id,
-            venue,
-            command_id,
-            ts_init,
-            params,
-        }
-    }
-}
-
-#[derive(Clone, Debug)]
-pub struct UnsubscribeIndexPrices {
-    pub instrument_id: InstrumentId,
-    pub client_id: Option<ClientId>,
-    pub venue: Option<Venue>,
-    pub command_id: UUID4,
-    pub ts_init: UnixNanos,
-    pub params: Option<HashMap<String, String>>,
-}
-
-impl UnsubscribeIndexPrices {
-    #[allow(clippy::too_many_arguments)]
-    pub fn new(
-        instrument_id: InstrumentId,
-        client_id: Option<ClientId>,
-        venue: Option<Venue>,
-        command_id: UUID4,
-        ts_init: UnixNanos,
-        params: Option<HashMap<String, String>>,
-    ) -> Self {
-        check_client_id_or_venue(&client_id, &venue);
-        Self {
-            instrument_id,
-            client_id,
-            venue,
-            command_id,
-            ts_init,
-            params,
-        }
-    }
-}
-
-#[derive(Clone, Debug)]
-pub struct UnsubscribeInstrumentStatus {
-    pub instrument_id: InstrumentId,
-    pub client_id: Option<ClientId>,
-    pub venue: Option<Venue>,
-    pub command_id: UUID4,
-    pub ts_init: UnixNanos,
-    pub params: Option<HashMap<String, String>>,
-}
-
-impl UnsubscribeInstrumentStatus {
-    #[allow(clippy::too_many_arguments)]
-    pub fn new(
-        instrument_id: InstrumentId,
-        client_id: Option<ClientId>,
-        venue: Option<Venue>,
-        command_id: UUID4,
-        ts_init: UnixNanos,
-        params: Option<HashMap<String, String>>,
-    ) -> Self {
-        check_client_id_or_venue(&client_id, &venue);
-        Self {
-            instrument_id,
-            client_id,
-            venue,
-            command_id,
-            ts_init,
-            params,
-        }
-    }
-}
-
-#[derive(Clone, Debug)]
-pub struct UnsubscribeInstrumentClose {
-    pub instrument_id: InstrumentId,
-    pub client_id: Option<ClientId>,
-    pub venue: Option<Venue>,
-    pub command_id: UUID4,
-    pub ts_init: UnixNanos,
-    pub params: Option<HashMap<String, String>>,
-}
-
-impl UnsubscribeInstrumentClose {
-    #[allow(clippy::too_many_arguments)]
-    pub fn new(
-        instrument_id: InstrumentId,
-        client_id: Option<ClientId>,
-        venue: Option<Venue>,
-        command_id: UUID4,
-        ts_init: UnixNanos,
-        params: Option<HashMap<String, String>>,
-    ) -> Self {
-        check_client_id_or_venue(&client_id, &venue);
-        Self {
-            instrument_id,
-            client_id,
-            venue,
-            command_id,
-            ts_init,
-            params,
-        }
-    }
-}
-
-// Request data structures
-#[derive(Clone, Debug)]
-pub struct RequestInstrument {
-    pub instrument_id: InstrumentId,
-    pub start: Option<DateTime<Utc>>,
-    pub end: Option<DateTime<Utc>>,
-    pub client_id: Option<ClientId>,
-    pub venue: Option<Venue>,
-    pub request_id: UUID4,
-    pub ts_init: UnixNanos,
-    pub params: Option<HashMap<String, String>>,
-}
-
-impl RequestInstrument {
-    #[allow(clippy::too_many_arguments)]
-    pub fn new(
-        instrument_id: InstrumentId,
-        start: Option<DateTime<Utc>>,
-        end: Option<DateTime<Utc>>,
-        client_id: Option<ClientId>,
-        venue: Option<Venue>,
-        request_id: UUID4,
-        ts_init: UnixNanos,
-        params: Option<HashMap<String, String>>,
-    ) -> Self {
-        check_client_id_or_venue(&client_id, &venue);
-        Self {
-            instrument_id,
-            start,
-            end,
-            client_id,
-            venue,
-            request_id,
-            ts_init,
-            params,
-        }
-    }
-}
-
-#[derive(Clone, Debug)]
-pub struct RequestInstruments {
-    pub start: Option<DateTime<Utc>>,
-    pub end: Option<DateTime<Utc>>,
-    pub client_id: Option<ClientId>,
-    pub venue: Option<Venue>,
-    pub request_id: UUID4,
-    pub ts_init: UnixNanos,
-    pub params: Option<HashMap<String, String>>,
-}
-
-impl RequestInstruments {
-    #[allow(clippy::too_many_arguments)]
-    pub fn new(
-        start: Option<DateTime<Utc>>,
-        end: Option<DateTime<Utc>>,
-        client_id: Option<ClientId>,
-        venue: Option<Venue>,
-        request_id: UUID4,
-        ts_init: UnixNanos,
-        params: Option<HashMap<String, String>>,
-    ) -> Self {
-        check_client_id_or_venue(&client_id, &venue);
-        Self {
-            start,
-            end,
-            client_id,
-            venue,
-            request_id,
-            ts_init,
-            params,
-        }
-    }
-}
-
-#[derive(Clone, Debug)]
-pub struct RequestOrderBookSnapshot {
-    pub instrument_id: InstrumentId,
-    pub limit: usize,
-    pub client_id: Option<ClientId>,
-    pub venue: Option<Venue>,
-    pub request_id: UUID4,
-    pub ts_init: UnixNanos,
-    pub params: Option<HashMap<String, String>>,
-}
-
-impl RequestOrderBookSnapshot {
-    #[allow(clippy::too_many_arguments)]
-    pub fn new(
-        instrument_id: InstrumentId,
-        limit: usize,
-        client_id: Option<ClientId>,
-        venue: Option<Venue>,
-        request_id: UUID4,
-        ts_init: UnixNanos,
-        params: Option<HashMap<String, String>>,
-    ) -> Self {
-        check_client_id_or_venue(&client_id, &venue);
-        Self {
-            instrument_id,
-            limit,
-            client_id,
-            venue,
-            request_id,
-            ts_init,
-            params,
-        }
-    }
-}
-
-#[derive(Clone, Debug)]
-pub struct RequestQuoteTicks {
-    pub instrument_id: InstrumentId,
-    pub start: Option<DateTime<Utc>>,
-    pub end: Option<DateTime<Utc>>,
-    pub limit: usize,
-    pub client_id: Option<ClientId>,
-    pub venue: Option<Venue>,
-    pub request_id: UUID4,
-    pub ts_init: UnixNanos,
-    pub params: Option<HashMap<String, String>>,
-}
-
-impl RequestQuoteTicks {
-    #[allow(clippy::too_many_arguments)]
-    pub fn new(
-        instrument_id: InstrumentId,
-        start: Option<DateTime<Utc>>,
-        end: Option<DateTime<Utc>>,
-        limit: usize,
-        client_id: Option<ClientId>,
-        venue: Option<Venue>,
-        request_id: UUID4,
-        ts_init: UnixNanos,
-        params: Option<HashMap<String, String>>,
-    ) -> Self {
-        check_client_id_or_venue(&client_id, &venue);
-        Self {
-            instrument_id,
-            start,
-            end,
-            limit,
-            client_id,
-            venue,
-            request_id,
-            ts_init,
-            params,
-        }
-    }
-}
-
-#[derive(Clone, Debug)]
-pub struct RequestTradeTicks {
-    pub instrument_id: InstrumentId,
-    pub start: Option<DateTime<Utc>>,
-    pub end: Option<DateTime<Utc>>,
-    pub limit: usize,
-    pub client_id: Option<ClientId>,
-    pub venue: Option<Venue>,
-    pub request_id: UUID4,
-    pub ts_init: UnixNanos,
-    pub params: Option<HashMap<String, String>>,
-}
-
-impl RequestTradeTicks {
-    #[allow(clippy::too_many_arguments)]
-    pub fn new(
-        instrument_id: InstrumentId,
-        start: Option<DateTime<Utc>>,
-        end: Option<DateTime<Utc>>,
-        limit: usize,
-        client_id: Option<ClientId>,
-        venue: Option<Venue>,
-        request_id: UUID4,
-        ts_init: UnixNanos,
-        params: Option<HashMap<String, String>>,
-    ) -> Self {
-        check_client_id_or_venue(&client_id, &venue);
-        Self {
-            instrument_id,
-            start,
-            end,
-            limit,
-            client_id,
-            venue,
-            request_id,
-            ts_init,
-            params,
-        }
-    }
-}
-
-#[derive(Clone, Debug)]
-pub struct RequestBars {
-    pub bar_type: BarType,
-    pub start: Option<DateTime<Utc>>,
-    pub end: Option<DateTime<Utc>>,
-    pub limit: usize,
-    pub client_id: Option<ClientId>,
-    pub venue: Option<Venue>,
-    pub request_id: UUID4,
-    pub ts_init: UnixNanos,
-    pub params: Option<HashMap<String, String>>,
-}
-
-impl RequestBars {
-    #[allow(clippy::too_many_arguments)]
-    pub fn new(
-        bar_type: BarType,
-        start: Option<DateTime<Utc>>,
-        end: Option<DateTime<Utc>>,
-        limit: usize,
-        client_id: Option<ClientId>,
-        venue: Option<Venue>,
-        request_id: UUID4,
-        ts_init: UnixNanos,
-        params: Option<HashMap<String, String>>,
-    ) -> Self {
-        check_client_id_or_venue(&client_id, &venue);
-        Self {
-            bar_type,
-            start,
-            end,
-            limit,
-            client_id,
-            venue,
-            request_id,
-            ts_init,
-            params,
-        }
-    }
-}
-
-#[derive(Clone, Debug)]
-pub struct DataRequest {
-    pub correlation_id: UUID4,
-    pub client_id: ClientId,
-    pub venue: Venue,
-    pub data_type: DataType,
-    pub ts_init: UnixNanos,
-    pub params: Option<HashMap<String, String>>,
-}
-
-pub type Payload = Arc<dyn Any + Send + Sync>;
-
-#[derive(Clone, Debug)]
-pub struct DataResponse {
-    pub correlation_id: UUID4,
-    pub client_id: ClientId,
-    pub venue: Venue,
-    pub data_type: DataType,
-    pub data: Payload,
-    pub ts_init: UnixNanos,
-    pub params: Option<HashMap<String, String>>,
-}
-
-impl DataResponse {
-    pub fn new<T: Any + Send + Sync>(
-        correlation_id: UUID4,
-        client_id: ClientId,
-        venue: Venue,
-        data_type: DataType,
-        data: T,
-        ts_init: UnixNanos,
-        params: Option<HashMap<String, String>>,
-    ) -> Self {
-        Self {
-            correlation_id,
-            client_id,
-            venue,
-            data_type,
-            data: Arc::new(data),
-            ts_init,
-            params,
-        }
-    }
-=======
->>>>>>> e83a4c79
+            ts_init,
+            params,
+        }
+    }
 }