// -------------------------------------------------------------------------------------------------
//  Copyright (C) 2015-2025 Nautech Systems Pty Ltd. All rights reserved.
//  https://nautechsystems.io
//
//  Licensed under the GNU Lesser General Public License Version 3.0 (the "License");
//  You may not use this file except in compliance with the License.
//  You may obtain a copy of the License at https://www.gnu.org/licenses/lgpl-3.0.en.html
//
//  Unless required by applicable law or agreed to in writing, software
//  distributed under the License is distributed on an "AS IS" BASIS,
//  WITHOUT WARRANTIES OR CONDITIONS OF ANY KIND, either express or implied.
//  See the License for the specific language governing permissions and
//  limitations under the License.
// -------------------------------------------------------------------------------------------------

// Under development
#![allow(dead_code)]
#![allow(unused_variables)]

<<<<<<< HEAD
use std::{cell::RefCell, collections::HashMap, num::NonZeroUsize, rc::Rc};
=======
use std::{cell::RefCell, rc::Rc};
>>>>>>> e83a4c79

use nautilus_common::{
    cache::Cache,
    messages::data::{
<<<<<<< HEAD
        DataRequest, Payload, SubscribeBars, SubscribeBookDeltas, SubscribeBookDepth10,
=======
        RequestBars, RequestBookSnapshot, RequestData, RequestInstrument, RequestInstruments,
        RequestQuotes, RequestTrades, SubscribeBars, SubscribeBookDeltas, SubscribeBookDepth10,
>>>>>>> e83a4c79
        SubscribeBookSnapshots, SubscribeData, SubscribeIndexPrices, SubscribeInstrument,
        SubscribeInstrumentClose, SubscribeInstrumentStatus, SubscribeInstruments,
        SubscribeMarkPrices, SubscribeQuotes, SubscribeTrades, UnsubscribeBars,
        UnsubscribeBookDeltas, UnsubscribeBookDepth10, UnsubscribeBookSnapshots, UnsubscribeData,
        UnsubscribeIndexPrices, UnsubscribeInstrument, UnsubscribeInstrumentClose,
        UnsubscribeInstrumentStatus, UnsubscribeInstruments, UnsubscribeMarkPrices,
        UnsubscribeQuotes, UnsubscribeTrades,
    },
<<<<<<< HEAD
};
use nautilus_core::{UUID4, UnixNanos};
use nautilus_model::{
    data::{Bar, BarType, QuoteTick, TradeTick},
    identifiers::{ClientId, InstrumentId, Venue},
    instruments::InstrumentAny,
=======
>>>>>>> e83a4c79
};
use nautilus_model::identifiers::{ClientId, Venue};

use crate::client::DataClient;

pub struct MockDataClient {
    cache: Rc<RefCell<Cache>>,
    pub client_id: ClientId,
    pub venue: Venue,
}

impl MockDataClient {
    /// Creates a new [`MockDataClient`] instance.
    pub const fn new(cache: Rc<RefCell<Cache>>, client_id: ClientId, venue: Venue) -> Self {
        Self {
            cache,
            client_id,
            venue,
        }
    }
}

impl DataClient for MockDataClient {
    fn client_id(&self) -> ClientId {
        self.client_id
    }
    fn venue(&self) -> Option<Venue> {
        Some(self.venue)
    }

    fn start(&self) {}
    fn stop(&self) {}
    fn reset(&self) {}
    fn dispose(&self) {}
    fn is_connected(&self) -> bool {
        true
    }
    fn is_disconnected(&self) -> bool {
        false
    }

    // -- COMMAND HANDLERS ---------------------------------------------------------------------------

    fn subscribe(&mut self, _cmd: SubscribeData) -> anyhow::Result<()> {
        Ok(())
    }

    fn subscribe_instruments(&mut self, _cmd: SubscribeInstruments) -> anyhow::Result<()> {
        Ok(())
    }

    fn subscribe_instrument(&mut self, _cmd: SubscribeInstrument) -> anyhow::Result<()> {
        Ok(())
    }

    fn subscribe_book_deltas(&mut self, _cmd: SubscribeBookDeltas) -> anyhow::Result<()> {
        Ok(())
    }

    fn subscribe_book_depth10(&mut self, _cmd: SubscribeBookDepth10) -> anyhow::Result<()> {
        Ok(())
    }

    fn subscribe_book_snapshots(&mut self, _cmd: SubscribeBookSnapshots) -> anyhow::Result<()> {
        Ok(())
    }

    fn subscribe_quotes(&mut self, _cmd: SubscribeQuotes) -> anyhow::Result<()> {
        Ok(())
    }

    fn subscribe_trades(&mut self, _cmd: SubscribeTrades) -> anyhow::Result<()> {
        Ok(())
    }

    fn subscribe_bars(&mut self, _cmd: SubscribeBars) -> anyhow::Result<()> {
        Ok(())
    }

    fn subscribe_mark_prices(&mut self, _cmd: SubscribeMarkPrices) -> anyhow::Result<()> {
        Ok(())
    }

    fn subscribe_index_prices(&mut self, _cmd: SubscribeIndexPrices) -> anyhow::Result<()> {
        Ok(())
    }

    fn subscribe_instrument_status(
        &mut self,
        _cmd: SubscribeInstrumentStatus,
    ) -> anyhow::Result<()> {
        Ok(())
    }

    fn subscribe_instrument_close(&mut self, _cmd: SubscribeInstrumentClose) -> anyhow::Result<()> {
        Ok(())
    }

    fn unsubscribe(&mut self, _cmd: UnsubscribeData) -> anyhow::Result<()> {
        Ok(())
    }

    fn unsubscribe_instruments(&mut self, _cmd: UnsubscribeInstruments) -> anyhow::Result<()> {
        Ok(())
    }

    fn unsubscribe_instrument(&mut self, _cmd: UnsubscribeInstrument) -> anyhow::Result<()> {
        Ok(())
    }

    fn unsubscribe_book_deltas(&mut self, _cmd: UnsubscribeBookDeltas) -> anyhow::Result<()> {
        Ok(())
    }

    fn unsubscribe_book_depth10(&mut self, _cmd: UnsubscribeBookDepth10) -> anyhow::Result<()> {
        Ok(())
    }

    fn unsubscribe_book_snapshots(&mut self, _cmd: UnsubscribeBookSnapshots) -> anyhow::Result<()> {
        Ok(())
    }

    fn unsubscribe_quotes(&mut self, _cmd: UnsubscribeQuotes) -> anyhow::Result<()> {
        Ok(())
    }

    fn unsubscribe_trades(&mut self, _cmd: UnsubscribeTrades) -> anyhow::Result<()> {
        Ok(())
    }

    fn unsubscribe_bars(&mut self, _cmd: UnsubscribeBars) -> anyhow::Result<()> {
<<<<<<< HEAD
        Ok(())
    }

    fn unsubscribe_mark_prices(&mut self, _cmd: UnsubscribeMarkPrices) -> anyhow::Result<()> {
        Ok(())
    }

    fn unsubscribe_index_prices(&mut self, _cmd: UnsubscribeIndexPrices) -> anyhow::Result<()> {
        Ok(())
    }

=======
        Ok(())
    }

    fn unsubscribe_mark_prices(&mut self, _cmd: UnsubscribeMarkPrices) -> anyhow::Result<()> {
        Ok(())
    }

    fn unsubscribe_index_prices(&mut self, _cmd: UnsubscribeIndexPrices) -> anyhow::Result<()> {
        Ok(())
    }

>>>>>>> e83a4c79
    fn unsubscribe_instrument_status(
        &mut self,
        _cmd: UnsubscribeInstrumentStatus,
    ) -> anyhow::Result<()> {
        Ok(())
    }

    fn unsubscribe_instrument_close(
        &mut self,
        _cmd: UnsubscribeInstrumentClose,
    ) -> anyhow::Result<()> {
        Ok(())
    }

    // -- DATA REQUEST HANDLERS ---------------------------------------------------------------------------

    fn request_data(&self, request: RequestData) -> anyhow::Result<()> {
        todo!()
    }

    fn request_instruments(&self, request: RequestInstruments) -> anyhow::Result<()> {
        todo!()
    }

    fn request_instrument(&self, request: RequestInstrument) -> anyhow::Result<()> {
        todo!()
    }

<<<<<<< HEAD
    // TODO: figure out where to call this and it's return type
    fn request_order_book_snapshot(
        &self,
        correlation_id: UUID4,
        instrument_id: InstrumentId,
        depth: Option<NonZeroUsize>,
        params: &Option<HashMap<String, String>>,
    ) -> Payload {
        todo!()
    }

    fn request_quote_ticks(
        &self,
        correlation_id: UUID4,
        instrument_id: InstrumentId,
        start: Option<UnixNanos>,
        end: Option<UnixNanos>,
        limit: Option<NonZeroUsize>,
        params: &Option<HashMap<String, String>>,
    ) -> Vec<QuoteTick> {
        todo!()
    }

    fn request_trade_ticks(
        &self,
        correlation_id: UUID4,
        instrument_id: InstrumentId,
        start: Option<UnixNanos>,
        end: Option<UnixNanos>,
        limit: Option<NonZeroUsize>,
        params: &Option<HashMap<String, String>>,
    ) -> Vec<TradeTick> {
        todo!()
    }

    fn request_bars(
        &self,
        correlation_id: UUID4,
        bar_type: BarType,
        start: Option<UnixNanos>,
        end: Option<UnixNanos>,
        limit: Option<NonZeroUsize>,
        params: &Option<HashMap<String, String>>,
    ) -> Vec<Bar> {
=======
    fn request_book_snapshot(&self, request: RequestBookSnapshot) -> anyhow::Result<()> {
        todo!()
    }

    fn request_quotes(&self, request: RequestQuotes) -> anyhow::Result<()> {
        todo!()
    }

    fn request_trades(&self, request: RequestTrades) -> anyhow::Result<()> {
        todo!()
    }

    fn request_bars(&self, request: RequestBars) -> anyhow::Result<()> {
>>>>>>> e83a4c79
        todo!()
    }
}<|MERGE_RESOLUTION|>--- conflicted
+++ resolved
@@ -17,21 +17,13 @@
 #![allow(dead_code)]
 #![allow(unused_variables)]
 
-<<<<<<< HEAD
-use std::{cell::RefCell, collections::HashMap, num::NonZeroUsize, rc::Rc};
-=======
 use std::{cell::RefCell, rc::Rc};
->>>>>>> e83a4c79
 
 use nautilus_common::{
     cache::Cache,
     messages::data::{
-<<<<<<< HEAD
-        DataRequest, Payload, SubscribeBars, SubscribeBookDeltas, SubscribeBookDepth10,
-=======
         RequestBars, RequestBookSnapshot, RequestData, RequestInstrument, RequestInstruments,
         RequestQuotes, RequestTrades, SubscribeBars, SubscribeBookDeltas, SubscribeBookDepth10,
->>>>>>> e83a4c79
         SubscribeBookSnapshots, SubscribeData, SubscribeIndexPrices, SubscribeInstrument,
         SubscribeInstrumentClose, SubscribeInstrumentStatus, SubscribeInstruments,
         SubscribeMarkPrices, SubscribeQuotes, SubscribeTrades, UnsubscribeBars,
@@ -40,15 +32,6 @@
         UnsubscribeInstrumentStatus, UnsubscribeInstruments, UnsubscribeMarkPrices,
         UnsubscribeQuotes, UnsubscribeTrades,
     },
-<<<<<<< HEAD
-};
-use nautilus_core::{UUID4, UnixNanos};
-use nautilus_model::{
-    data::{Bar, BarType, QuoteTick, TradeTick},
-    identifiers::{ClientId, InstrumentId, Venue},
-    instruments::InstrumentAny,
-=======
->>>>>>> e83a4c79
 };
 use nautilus_model::identifiers::{ClientId, Venue};
 
@@ -180,7 +163,6 @@
     }
 
     fn unsubscribe_bars(&mut self, _cmd: UnsubscribeBars) -> anyhow::Result<()> {
-<<<<<<< HEAD
         Ok(())
     }
 
@@ -192,19 +174,6 @@
         Ok(())
     }
 
-=======
-        Ok(())
-    }
-
-    fn unsubscribe_mark_prices(&mut self, _cmd: UnsubscribeMarkPrices) -> anyhow::Result<()> {
-        Ok(())
-    }
-
-    fn unsubscribe_index_prices(&mut self, _cmd: UnsubscribeIndexPrices) -> anyhow::Result<()> {
-        Ok(())
-    }
-
->>>>>>> e83a4c79
     fn unsubscribe_instrument_status(
         &mut self,
         _cmd: UnsubscribeInstrumentStatus,
@@ -233,52 +202,6 @@
         todo!()
     }
 
-<<<<<<< HEAD
-    // TODO: figure out where to call this and it's return type
-    fn request_order_book_snapshot(
-        &self,
-        correlation_id: UUID4,
-        instrument_id: InstrumentId,
-        depth: Option<NonZeroUsize>,
-        params: &Option<HashMap<String, String>>,
-    ) -> Payload {
-        todo!()
-    }
-
-    fn request_quote_ticks(
-        &self,
-        correlation_id: UUID4,
-        instrument_id: InstrumentId,
-        start: Option<UnixNanos>,
-        end: Option<UnixNanos>,
-        limit: Option<NonZeroUsize>,
-        params: &Option<HashMap<String, String>>,
-    ) -> Vec<QuoteTick> {
-        todo!()
-    }
-
-    fn request_trade_ticks(
-        &self,
-        correlation_id: UUID4,
-        instrument_id: InstrumentId,
-        start: Option<UnixNanos>,
-        end: Option<UnixNanos>,
-        limit: Option<NonZeroUsize>,
-        params: &Option<HashMap<String, String>>,
-    ) -> Vec<TradeTick> {
-        todo!()
-    }
-
-    fn request_bars(
-        &self,
-        correlation_id: UUID4,
-        bar_type: BarType,
-        start: Option<UnixNanos>,
-        end: Option<UnixNanos>,
-        limit: Option<NonZeroUsize>,
-        params: &Option<HashMap<String, String>>,
-    ) -> Vec<Bar> {
-=======
     fn request_book_snapshot(&self, request: RequestBookSnapshot) -> anyhow::Result<()> {
         todo!()
     }
@@ -292,7 +215,6 @@
     }
 
     fn request_bars(&self, request: RequestBars) -> anyhow::Result<()> {
->>>>>>> e83a4c79
         todo!()
     }
 }