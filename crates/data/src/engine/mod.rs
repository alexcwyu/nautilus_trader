--- conflicted
+++ resolved
@@ -56,11 +56,7 @@
     clock::Clock,
     logging::{RECV, RES},
     messages::data::{
-<<<<<<< HEAD
-        DataCommand, DataRequest, DataResponse, SubscribeBars, SubscribeBookDeltas,
-=======
         DataCommand, DataResponse, RequestCommand, SubscribeBars, SubscribeBookDeltas,
->>>>>>> e83a4c79
         SubscribeBookDepth10, SubscribeBookSnapshots, SubscribeCommand, UnsubscribeBars,
         UnsubscribeBookDeltas, UnsubscribeBookDepth10, UnsubscribeBookSnapshots,
         UnsubscribeCommand,
@@ -356,14 +352,7 @@
         let result = match cmd {
             DataCommand::Subscribe(cmd) => self.execute_subscribe(cmd),
             DataCommand::Unsubscribe(cmd) => self.execute_unsubscribe(cmd),
-<<<<<<< HEAD
-            DataCommand::Request(cmd) => {
-                self.execute_request(cmd);
-                Ok(())
-            }
-=======
             DataCommand::Request(cmd) => self.execute_request(cmd),
->>>>>>> e83a4c79
         };
 
         if let Err(e) = result {
@@ -380,11 +369,7 @@
             _ => {} // Do nothing else
         }
 
-<<<<<<< HEAD
-        if let Some(client) = self.get_client_mut(cmd.client_id(), cmd.venue()) {
-=======
         if let Some(client) = self.get_client(cmd.client_id(), cmd.venue()) {
->>>>>>> e83a4c79
             client.execute_subscribe_command(cmd.clone());
         } else {
             log::error!(
@@ -395,7 +380,6 @@
         }
 
         Ok(())
-<<<<<<< HEAD
     }
 
     pub fn execute_unsubscribe(&mut self, cmd: UnsubscribeCommand) -> anyhow::Result<()> {
@@ -407,38 +391,8 @@
             _ => {} // Do nothing else
         }
 
-        if let Some(client) = self.get_client_mut(cmd.client_id(), cmd.venue()) {
-            client.execute_unsubscribe_command(cmd.clone());
-        } else {
-            log::error!(
-                "Cannot handle command: no client found for client_id={:?}, venue={:?}",
-                cmd.client_id(),
-                cmd.venue(),
-            );
-        }
-
-        Ok(())
-    }
-
-    /// Sends a [`DataRequest`] to an endpoint that must be a data client implementation.
-    pub fn execute_request(&self, req: DataRequest) {
-        if let Some(client) = self.get_client(&req.client_id, &req.venue) {
-            client.through_request(req);
-=======
-    }
-
-    pub fn execute_unsubscribe(&mut self, cmd: UnsubscribeCommand) -> anyhow::Result<()> {
-        match &cmd {
-            UnsubscribeCommand::BookDeltas(cmd) => self.unsubscribe_book_deltas(cmd)?,
-            UnsubscribeCommand::BookDepth10(cmd) => self.unsubscribe_book_depth10(cmd)?,
-            UnsubscribeCommand::BookSnapshots(cmd) => self.unsubscribe_book_snapshots(cmd)?,
-            UnsubscribeCommand::Bars(cmd) => self.unsubscribe_bars(cmd)?,
-            _ => {} // Do nothing else
-        }
-
         if let Some(client) = self.get_client(cmd.client_id(), cmd.venue()) {
             client.execute_unsubscribe_command(cmd.clone());
->>>>>>> e83a4c79
         } else {
             log::error!(
                 "Cannot handle command: no client found for client_id={:?}, venue={:?}",
@@ -695,17 +649,10 @@
             true,
             cmd.managed,
         )?;
-<<<<<<< HEAD
-
-        Ok(())
-    }
-
-=======
-
-        Ok(())
-    }
-
->>>>>>> e83a4c79
+
+        Ok(())
+    }
+
     fn subscribe_book_depth10(&mut self, cmd: &SubscribeBookDepth10) -> anyhow::Result<()> {
         if cmd.instrument_id.is_synthetic() {
             anyhow::bail!("Cannot subscribe for synthetic instrument `OrderBookDepth10` data");
