[package]
name = "nautilus-pyo3"
readme = "README.md"
publish = false  # Do not publish to crates.io
version.workspace = true
edition.workspace = true
rust-version.workspace = true
authors.workspace = true
license.workspace = true
description.workspace = true
categories.workspace = true
keywords.workspace = true
documentation.workspace = true
repository.workspace = true
homepage.workspace = true

[lib]
name = "nautilus_pyo3"
crate-type = ["cdylib"]

[features]
default = []
extension-module = [
  "pyo3/extension-module",
  "nautilus-common/extension-module",
  "nautilus-core/extension-module",
  "nautilus-cryptography/extension-module",
  "nautilus-execution/extension-module",
  "nautilus-indicators/extension-module",
  "nautilus-infrastructure/extension-module",
  "nautilus-model/extension-module",
  "nautilus-persistence/extension-module",
  "nautilus-serialization/extension-module",
  "nautilus-testkit/extension-module",
  "nautilus-trading/extension-module",
  "nautilus-coinbase-intx/extension-module",
  "nautilus-databento/extension-module",
  "nautilus-tardis/extension-module",
]
ffi = [
  "nautilus-common/ffi",
  "nautilus-core/ffi",
  "nautilus-model/ffi",
  "nautilus-persistence/ffi",
]
high-precision = [
  "nautilus-model/high-precision",
  "nautilus-serialization/high-precision",
]

[package.metadata.docs.rs]
all-features = true
rustdoc-args = ["--cfg", "docsrs"]

[dependencies]
nautilus-common = { workspace = true, features = ["python"] }
nautilus-core = { workspace = true, features = ["python"] }
nautilus-cryptography = { workspace = true, features = ["python"] }
nautilus-execution = { workspace = true, features = ["python"] }
nautilus-indicators = { workspace = true, features = ["python"] }
nautilus-infrastructure = { workspace = true, features = ["python"] }
nautilus-model = { workspace = true, features = ["python"] }
nautilus-network = { workspace = true, features = ["python"] }
nautilus-persistence = { workspace = true, features = ["python"] }
nautilus-serialization = { workspace = true, features = ["python"] }
<<<<<<< HEAD
nautilus-test-kit = { workspace = true, features = ["python"] }
=======
nautilus-testkit = { workspace = true, features = ["python"] }
>>>>>>> e83a4c79
nautilus-trading = { workspace = true, features = ["python"] }

# Adapters
nautilus-coinbase-intx = { workspace = true, features = ["python"] }
nautilus-databento = { workspace = true, features = ["python"] }
nautilus-tardis = { workspace = true, features = ["python"] }

pyo3 = { workspace = true }<|MERGE_RESOLUTION|>--- conflicted
+++ resolved
@@ -63,11 +63,7 @@
 nautilus-network = { workspace = true, features = ["python"] }
 nautilus-persistence = { workspace = true, features = ["python"] }
 nautilus-serialization = { workspace = true, features = ["python"] }
-<<<<<<< HEAD
-nautilus-test-kit = { workspace = true, features = ["python"] }
-=======
 nautilus-testkit = { workspace = true, features = ["python"] }
->>>>>>> e83a4c79
 nautilus-trading = { workspace = true, features = ["python"] }
 
 # Adapters
